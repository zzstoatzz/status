--- conflicted
+++ resolved
@@ -1390,11 +1390,7 @@
             client_metadata: AtprotoLocalhostClientMetadata {
                 redirect_uris: Some(vec![format!(
                     //This must match the endpoint you use the callback function
-<<<<<<< HEAD
-                    "http://{}:{}/oauth/callback", host, port
-=======
                     "http://{host}:{port}/oauth/callback"
->>>>>>> 1779b080
                 )]),
                 scopes: Some(vec![
                     Scope::Known(KnownScope::Atproto),
